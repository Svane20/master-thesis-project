import torch
import torch.nn as nn
import wandb
from torchvision.utils import make_grid
from torchvision.transforms.functional import to_pil_image

import time
from typing import Dict, Optional, Any, List, Tuple
from pathlib import Path
import logging
import os.path
import numpy as np
import json
import platform

from .utils.criterion_utils import BaseCriterionConfig, CORE_LOSS_KEY
from ..configuration.configuration import Config
<<<<<<< HEAD
from .criterions import CORE_LOSS_KEY, MattingLoss
=======
from .criterions import MattingCriterion
>>>>>>> 1ba182b0
from .early_stopping import EarlyStopping
from .optimizers import construct_optimizer, GradientClipper
from .schedulers import SchedulerWrapper
from .utils.checkpoint_utils import load_state_dict_into_model
from .utils.logger import setup_logging, Logger
from ..metrics.utils import compute_training_metrics
from .utils.train_utils import get_amp_type, get_resume_checkpoint, DurationMeter, makedir, AverageMeter, \
    MemMeter, Phase, ProgressMeter, Meter, human_readable_time


class Trainer:
    """
    Trainer class for single GPU training.
    """

    def __init__(
            self,
            model: nn.Module,
            train_data_loader: torch.utils.data.DataLoader,
            val_data_loader: torch.utils.data.DataLoader,
            config: Config,
            logs_directory: Path,
            meters: Optional[Dict[str, Any]] = None,
            val_epoch_freq: int = 1,
    ) -> None:
        """
        Args:
            model (nn.Module): Model to train.
            train_data_loader (torch.utils.data.DataLoader): Data loader for training.
            val_data_loader (torch.utils.data.DataLoader): Data loader for validation.
            config (TrainConfig): Configuration for training.
            logs_directory (Path): Root directory to save logs.
            meters (Optional[Dict[str, Any]]): Meters for training. Default is None.
            val_epoch_freq (int): Frequency of validation. Default is 1.
        """
        # Timers
        self._setup_timers()

        # Configuration
        self.config = config
        self.train_config = config.training
        self.criterion_config = self.train_config.criterion
        self.optimizer_config = self.train_config.optimizer
        self.scheduler_config = self.train_config.scheduler
        self.logging_config = self.train_config.logging
        self.early_stopping_config = self.train_config.early_stopping
        self.checkpoint_config = self.train_config.checkpoint
        self.meters_conf = meters
        self.val_epoch_freq = val_epoch_freq
        self.logs_dir = logs_directory

        # Logging
        makedir(str(self.logs_dir))
        setup_logging(__name__)

        # Device
        self._setup_device(self.train_config.accelerator)
        self._setup_torch_backend()

        # Components
        self._setup_components(model)

        # Move components to device
        self._move_to_device()

        # Data loaders
        self.train_data_loader = train_data_loader
        self.val_data_loader = val_data_loader

        # Timers
        self.time_elapsed_meter = DurationMeter(name="Time Elapsed", device=self.device, fmt=":.2f")

        # Load checkpoint
        self.load_checkpoint()

    def run(self) -> None:
        """
        Run the training.
        """
        train_data_loader = self.train_data_loader
        val_data_loader = self.val_data_loader

        try:
            while self.epoch < self.max_epochs:
                train_stats, train_losses = self._train_one_epoch(train_data_loader)
                val_stats, val_metrics, val_losses = self._val_one_epoch(val_data_loader)

                # Validation metric
                val_metric_key = self.early_stopping_config.monitor \
                    if self.early_stopping_config.enabled \
                    else "mae"
                assert val_metric_key in val_metrics, (
                    f"Val metric {val_metric_key} not found in val metrics. "
                    f"Available keys: {val_metrics.keys()}")
                val_metric = val_metrics.get(val_metric_key, 0.0)

                # Step the scheduler
                self.scheduler.step(val_metric)

                # Combine train and val losses
                combined_losses = {**train_losses, **val_losses}

                # Log metrics
                epoch_duration_est = self.est_epoch_time[Phase.TRAIN] + self.est_epoch_time[Phase.VAL]
                payload = {
                    "overview/epoch": self.epoch,
                    "overview/epoch_duration": epoch_duration_est,
                    "overview/learning_rate": self.optimizer.param_groups[0]["lr"],
                    **{f"train/{k}": v for k, v in train_stats.items()},
                    **{f"val/{k}": v for k, v in val_stats.items()},
                    **{f"metrics/{k}": v for k, v in val_metrics.items()},
                    **{f"{k}": v for k, v in combined_losses.items()}
                }
                self.logger.log_dict(
                    payload=payload,
                    step=self.epoch
                )
                logging.info(f"Epoch {self.epoch} metrics: {payload}")

                # Save training stats to file
                if self.logging_config.log_metrics:
                    self._save_stats(filename="training_stats.json", payload=payload)

                # Early stopping
                current_epoch = self.epoch + 1
                if self.early_stopping is not None:
                    # Update early stopping
                    self.early_stopping.step(val_metric)

                    # Check for improvement
                    if self.early_stopping.has_improved:
                        # Save best stats to file
                        if self.logging_config.log_metrics:
                            self._save_stats(filename="best_stats.json", payload=payload)

                        # Save model checkpoint
                        self._save_checkpoint(epoch=current_epoch)

                    # Check for early stopping
                    if self.early_stopping.should_stop:
                        logging.info(
                            f"Early stopping activated. Best score: {self.early_stopping.best_score:.4f}"
                        )
                        break
                else:
                    # Save model checkpoint based on the save frequency
                    if self.checkpoint_config.save_freq > 0 and (
                            int(current_epoch) % self.checkpoint_config.save_freq) == 0:
                        # Save best stats to file
                        if self.logging_config.log_metrics:
                            self._save_stats(filename="best_stats.json", payload=payload)

                        # Save the model at the end of each epoch
                        self._save_checkpoint(epoch=current_epoch)

                # Update epoch
                self.epoch += 1

            logging.info(f"Total training time: {human_readable_time(self.time_elapsed_meter.val)}")
        except Exception as e:
            logging.error(f"Error during training: {e}")
            self.logger.finish()
        finally:
            self.logger.finish()

    def _save_stats(self, filename: str, payload: Dict[str, Any]) -> None:
        """
        Save the stats to a file.

        Args:
            filename (str): Filename to save the stats to.
            payload (Dict[str, Any]): Payload to save.
        """
        try:
            with open(os.path.join(self.logging_config.log_directory, filename), "a") as f:
                f.write(json.dumps(payload) + "\n")
        except Exception as e:
            logging.error(f"Error saving stats to file {filename}: {e}")

    def load_checkpoint(self) -> None:
        """
        Load the checkpoint for resuming training.
        """
        checkpoint_path = get_resume_checkpoint(self.checkpoint_config.resume_from)
        if checkpoint_path is not None:
            self._load_resuming_checkpoint(checkpoint_path)

    def _train_one_epoch(self, data_loader: torch.utils.data.DataLoader) -> Tuple[Dict[str, float], Dict[str, float]]:
        """
        Train the model for one epoch.

        Args:
            data_loader (torch.utils.data.DataLoader): Data loader for training.

        Returns:
            Tuple[Dict[str, float], Dict[str, float]]: Training metrics and losses.
        """
        # Init stat meters
        batch_time_meter = AverageMeter(name="Batch Time", device=str(self.device), fmt=":.2f")
        data_time_meter = AverageMeter(name="Data Time", device=str(self.device), fmt=":.2f")
        mem_meter = MemMeter(name="Mem (GB)", device=str(self.device), fmt=":.2f")
        data_times = []
        phase = Phase.TRAIN

        # Init loss meters
        loss_meter = AverageMeter(name="Loss", device=str(self.device), fmt=":.2e")
        extra_losses_meters = {}

        # Progress bar
        iters_per_epoch = len(data_loader)
        progress = ProgressMeter(
            num_batches=iters_per_epoch,
            meters=[
                loss_meter,
                self.time_elapsed_meter,
                batch_time_meter,
                data_time_meter,
                mem_meter,
            ],
            real_meters=self._get_meters([phase]),
            prefix="Train | Epoch: [{}]".format(self.epoch),
        )

        stats = {}
        losses = {}

        # Model training loop
        self.model.train()
        end = time.time()

        for batch_idx, sample in enumerate(data_loader):
            # Measure data loading time
            data_time_meter.update(time.time() - end)
            data_times.append(data_time_meter.val)

            # Move data to device
            inputs = sample["image"].to(self.device, non_blocking=True)
            targets = sample["alpha"].to(self.device, non_blocking=True)
            trimap = sample["trimap"].to(self.device, non_blocking=True) if "trimap" in sample else None

            try:
                # Run a single step
                self._run_step(inputs, targets, phase, loss_meter, extra_losses_meters, trimap)

                # Clipping gradients
                if self.gradient_clipper is not None:
                    self.gradient_clipper(model=self.model)

                # Step the optimizer
                if self.scaler is not None:
                    self.scaler.step(self.optimizer)
                    self.scaler.update()
                else:
                    self.optimizer.step()

                # Measure elapsed time
                batch_time_meter.update(time.time() - end)
                end = time.time()
                self.time_elapsed_meter.update(time.time() - self.start_time + self.ckpt_time_elapsed)

                # Measure memory usage
                if torch.cuda.is_available():
                    mem_meter.update(reset_peak_usage=True)

                # Update the progress bar
                if batch_idx % self.logging_config.log_freq == 0:
                    progress.display(batch_idx)
            except Exception as e:
                logging.error(f"Error during training: {e}")
                raise e

        # Estimate epoch time
        self.est_epoch_time[phase] = batch_time_meter.avg * iters_per_epoch
        self._log_timers(phase)

        # Compute average loss metrics
        stats["loss"] = loss_meter.avg
        for k, v in extra_losses_meters.items():
            losses[k] = v.avg

        # Compute average state metrics
        stats["est_epoch_time"] = self.est_epoch_time[phase]
        stats["data_time"] = data_time_meter.avg
        stats["batch_time"] = batch_time_meter.avg
        stats["mem"] = mem_meter.avg

        logging.info(f"Train stats: {stats}")

        # Reset meters
        self._reset_meters([phase])

        return stats, losses

    def _val_one_epoch(
            self,
            data_loader: torch.utils.data.DataLoader
    ) -> Tuple[Dict[str, float], Dict[str, float], Dict[str, float]]:
        """
        Validate the model for one epoch.

        Args:
            data_loader (torch.utils.data.DataLoader): Data loader for validation.

        Returns:
            Tuple[Dict[str, float], Dict[str, float], Dict[str, float]]: Validation metrics, matting metrics and losses.
        """
        # Init stat meters
        batch_time_meter = AverageMeter(name="Batch Time", device=str(self.device), fmt=":.2f")
        data_time_meter = AverageMeter(name="Data Time", device=str(self.device), fmt=":.2f")
        mem_meter = MemMeter(name="Mem (GB)", device=str(self.device), fmt=":.2f")
        data_times = []
        phase = Phase.VAL

        # Init loss meters
        loss_meter = AverageMeter(name="Loss", device=str(self.device), fmt=":.2e")
        extra_losses_meters = {}

        # Initialize metrics meters
        mse_meter = AverageMeter(name="MSE", device=str(self.device), fmt=":.2e")
        mae_meter = AverageMeter(name="MAE", device=str(self.device), fmt=":.2e")
        extra_metrics_meters = {}

        # Progress bar
        iters_per_epoch = len(data_loader)
        progress = ProgressMeter(
            num_batches=iters_per_epoch,
            meters=[
                loss_meter,
                self.time_elapsed_meter,
                mse_meter,
                mae_meter,
                batch_time_meter,
                data_time_meter,
                mem_meter,
            ],
            real_meters=self._get_meters([phase]),
            prefix="Val | Epoch: [{}]".format(self.epoch),
        )

        stats = {}
        losses = {}
        metrics = {}

        # Model validation loop
        self.model.eval()
        end = time.time()

        for batch_idx, sample in enumerate(data_loader):
            # Measure data loading time
            data_time_meter.update(time.time() - end)
            data_times.append(data_time_meter.val)

            # Move data to device
            inputs = sample["image"].to(self.device, non_blocking=True)
            targets = sample["alpha"].to(self.device, non_blocking=True)

            try:
                with torch.no_grad():
                    # Use autocast for mixed precision if enabled
                    with torch.amp.autocast(
                            device_type=self.device.type,
                            enabled=self.optimizer_config.amp.enabled and torch.cuda.is_available(),
                            dtype=get_amp_type(self.optimizer_config.amp.amp_dtype)
                    ):
                        # Run a single step
                        loss_dict, extra_losses, extra_metrics = self._step(inputs, targets, phase)

                        assert len(loss_dict) == 1, f"Expected a single loss, got {len(loss_dict)} losses."
                        _, loss = loss_dict.popitem()

                        # Update loss meters
                        loss_meter.update(val=loss.item(), n=1)
                        for k, v in extra_losses.items():
                            if k not in extra_losses_meters:
                                extra_losses_meters[k] = AverageMeter(
                                    name=k, device=str(self.device), fmt=":.2e"
                                )
                            extra_losses_meters[k].update(val=v.item(), n=1)

                        # Update metrics meters
                        batch_size = targets.size(0)
                        mse_meter.update(val=extra_metrics["mse"], n=batch_size)
                        mae_meter.update(val=extra_metrics["mae"], n=batch_size)
                        for k, v in extra_metrics.items():
                            if k not in extra_metrics_meters:
                                extra_metrics_meters[k] = AverageMeter(
                                    name=k, device=str(self.device), fmt=":.2e"
                                )
                            extra_metrics_meters[k].update(val=v, n=batch_size)

                # Measure elapsed time
                batch_time_meter.update(time.time() - end)
                end = time.time()
                self.time_elapsed_meter.update(time.time() - self.start_time + self.ckpt_time_elapsed)

                # Measure memory usage
                if torch.cuda.is_available():
                    mem_meter.update(reset_peak_usage=True)

                # Update the progress bar
                if batch_idx % self.logging_config.log_freq == 0:
                    progress.display(batch_idx)
            except Exception as e:
                logging.error(f"Error during validation: {e}")
                raise e

        # Estimate epoch time
        self.est_epoch_time[phase] = batch_time_meter.avg * iters_per_epoch
        self._log_timers(phase)

        # Compute average loss metrics
        stats["loss"] = loss_meter.avg
        for k, v in extra_losses_meters.items():
            losses[k] = v.avg

        # Compute average metrics
        metrics["mse"] = mse_meter.avg
        metrics["mae"] = mae_meter.avg
        for k, v in extra_metrics_meters.items():
            metrics[k] = v.avg

        logging.info(f"Val metrics: {metrics}")

        # Compute average state metrics
        stats["data_time"] = data_time_meter.avg
        stats["batch_time"] = batch_time_meter.avg
        stats["mem"] = mem_meter.avg
        stats["est_epoch_time"] = self.est_epoch_time[phase]

        logging.info(f"Val stats: {stats}")

        # Reset meters
        self._reset_meters([phase])

        return stats, metrics, losses

    def _run_step(
            self,
            inputs: torch.Tensor,
            targets: torch.Tensor,
            phase: str,
            loss_meter: AverageMeter,
            extra_losses_meters: Dict[str, AverageMeter],
            trimap: torch.Tensor = None,
    ) -> None:
        """
        Run a single step of training.

        Args:
            inputs (torch.Tensor): Input data.
            targets (torch.Tensor): Target data.
            phase (str): Phase of training.
            loss_meter (AverageMeter): Loss meter.
            extra_losses_meters (Dict[str, AverageMeter]): Extra loss meters.
            trimap (torch.Tensor): Trimap data.
        """
        # It's important to set grads to None, especially with Adam
        # since 0 grads will also update a model even if the step doesn't produce gradient
        self.optimizer.zero_grad(set_to_none=True)

        with torch.amp.autocast(
                device_type=self.device.type,
                enabled=self.optimizer_config.amp.enabled and torch.cuda.is_available(),
                dtype=get_amp_type(self.optimizer_config.amp.amp_dtype)
        ):
            loss_dict, extra_losses, _ = self._step(inputs, targets, phase, trimap)

        assert len(loss_dict) == 1, f"Expected a single loss, got {len(loss_dict)} losses."
        _, loss = loss_dict.popitem()

        if self.scaler is not None:
            self.scaler.scale(loss).backward()
        else:
            loss.backward()

        loss_meter.update(val=loss.item(), n=1)
        for extra_loss_key, extra_loss in extra_losses.items():
            if extra_loss_key not in extra_losses_meters:
                extra_losses_meters[extra_loss_key] = AverageMeter(
                    name=extra_loss_key, device=str(self.device), fmt=":.2e"
                )
            extra_losses_meters[extra_loss_key].update(val=extra_loss.item(), n=1)

    def _step(
            self,
            inputs: torch.Tensor,
            targets: torch.Tensor,
            phase: str,
            trimap: torch.Tensor = None,
    ) -> Tuple[Dict[str, Any], Dict[str, Any], Dict[str, Any]]:
        """
        Calculate the loss and metrics for the current batch.

        Args:
            inputs (torch.Tensor): Input data.
            targets (torch.Tensor): Target data.
            phase (str): Phase of training.
            trimap (torch.Tensor): Trimap data.

        Returns:
            Tuple[Dict[str, Any], Dict[str, Any], Dict[str, Any]]: Loss dictionary, step losses and metrics.
        """
        # Forward pass
        outputs = self.model(inputs)

        # Calculate losses
        losses = self.criterion(outputs, targets, trimap=trimap)

        # Extract the core loss and step losses
        loss = {}
        step_losses = {}
        if isinstance(losses, dict):
            step_losses.update(
                {f"losses/{phase}_{k}": v for k, v in losses.items()}
            )
            loss = losses.pop(CORE_LOSS_KEY)

        metrics = {}
        if phase == Phase.VAL:
            # Calculate metrics
            metrics = compute_training_metrics(outputs, targets)

            # Log predictions for every 10 epochs
            if self.epoch > 0 and self.epoch % 10 == 0:
                # Take 1 sample for visualization
                sample_targets = targets[:1].detach().cpu()
                sample_outputs = outputs[:1].detach().cpu()

                # Create grid images (assumes the tensors have shape [B, C, H, W])
                produced_grid = make_grid(sample_outputs, nrow=4, normalize=True)
                true_grid = make_grid(sample_targets, nrow=4, normalize=True)

                # Log the images
                self.logger.log_images_dict(
                    payload={
                        "predictions/outputs": wandb.Image(to_pil_image(produced_grid)),
                        "predictions/targets": wandb.Image(to_pil_image(true_grid)),
                    },
                    step=self.epoch
                )

        # Loss dictionary
        return {'loss': loss}, step_losses, metrics

    def _load_resuming_checkpoint(self, checkpoint_path: Path) -> None:
        """
        Load the checkpoint for resuming training.

        Args:
            checkpoint_path (Path): Path to the checkpoint
        """
        logging.info(f"Resuming training from checkpoint: {checkpoint_path}")

        with open(checkpoint_path, "rb") as f:
            checkpoint = torch.load(f, map_location="cpu", weights_only=True)

        load_state_dict_into_model(model=self.model, state_dict=checkpoint["model"])

        self.optimizer.load_state_dict(checkpoint["optimizer"])
        self.criterion.load_state_dict(checkpoint["criterion"])
        self.epoch = checkpoint["epoch"]
        self.ckpt_time_elapsed = checkpoint["time_elapsed"]

        if self.optimizer_config.amp.enabled and torch.cuda.is_available() and "scaler" in checkpoint:
            self.scaler.load_state_dict(checkpoint["scaler"])

        if self.early_stopping is not None and "early_stopping" in checkpoint:
            self.early_stopping.load_state_dict(checkpoint["early_stopping"])

    def _save_checkpoint(self, epoch: int) -> None:
        """
        Save the checkpoint.

        Args:
            epoch (int): Current epoch.
        """
        logging.info(f"Saving checkpoint at epoch {epoch - 1}")

        # Ensure the directory exists
        current_directory = Path(__file__).resolve().parent.parent
        save_directory = current_directory / self.checkpoint_config.save_directory
        save_directory.mkdir(parents=True, exist_ok=True)

        # Save the checkpoint
        checkpoint_path = save_directory / self.checkpoint_config.checkpoint_path

        checkpoint = {
            "model": self.model.state_dict(),
            "optimizer": self.optimizer.state_dict(),
            "criterion": self.criterion.state_dict(),
            "epoch": epoch,
            "time_elapsed": self.time_elapsed_meter.val,
        }

        if self.scaler is not None:
            checkpoint["scaler"] = self.scaler.state_dict()
        if self.early_stopping is not None:
            checkpoint["early_stopping"] = self.early_stopping.state_dict()

        with open(checkpoint_path, "wb") as f:
            torch.save(obj=checkpoint, f=f)

        logging.info(f"Checkpoint saved at epoch {epoch - 1}")

    def _setup_device(self, accelerator: str) -> None:
        """
        Set up the device for training.

        Args:
            accelerator (str): Accelerator to run the training on.
        """
        if accelerator == "cuda":
            self.device = torch.device("cuda:0")
        elif accelerator == "cpu":
            self.device = torch.device("cpu")
        else:
            raise ValueError(f"Unsupported accelerator: {accelerator}")

    def _setup_components(self, model: nn.Module) -> None:
        """
        Set up the components for training.

        Args:
            model (nn.Module): Model to train.
        """
        logging.info("Setting up components: model, criterion, optimizer, scheduler, scaler.")

        # Iterations
        self.epoch = 0
        self.max_epochs = self.train_config.max_epochs

        # Logger
        self.logger = self._setup_logging()

        # Components
        self.model = model
        print_model_summary(self.model, str(self.logs_dir))

        # Criterion, optimizer, scheduler
<<<<<<< HEAD
        self.criterion = MattingLoss(
            weight_dict=self.criterion_config.weight_dict,
            dtype=torch.float16 if self.optimizer_config.amp.enabled else torch.float32,
            device=self.device
=======
        self.criterion = MattingCriterion(
            config=BaseCriterionConfig(
                losses=self.criterion_config.losses,
                weight_dict=self.criterion_config.weight_dict,
                normalize_weights=self.criterion_config.normalize_weights,
            ),
            device=self.device,
>>>>>>> 1ba182b0
        )
        self.optimizer = construct_optimizer(model, self.train_config.optimizer)
        self.scheduler = SchedulerWrapper(optimizer=self.optimizer, config=self.train_config)

        # Mixed precision and early stopping
        self.scaler = torch.amp.GradScaler(
            device=str(self.device),
            enabled=self.optimizer_config.amp.enabled and torch.cuda.is_available()
        )
        self.early_stopping = self._setup_early_stopping()

        # Gradient Clipping
        self.gradient_clipper = GradientClipper(
            enabled=self.optimizer_config.gradient_clip.enabled,
            max_norm=self.optimizer_config.gradient_clip.max_norm,
            norm_type=self.optimizer_config.gradient_clip.norm_type
        )

        # Meters
        self.meters = self._setup_meters()
        self.best_meter_values = {}

        logging.info("Finished setting up components: model, criterion, optimizer, scheduler, scaler")

    def _setup_meters(self) -> Dict[str, Any]:
        """
        Set up the meters for training.

        Returns:
            Dict[str, Any]: Meters for training.
        """
        meters = {}

        if self.meters_conf:
            for phase, phase_meters in self.meters_conf.items():
                self.meters[phase] = {}

                for key, key_meters in phase_meters.items():
                    self.meters[phase][key] = {}

                    for name, meter in key_meters.items():
                        self.meters[phase][key][name] = meter()

        return meters

    def _setup_logging(self) -> Logger:
        """
        Set up the logging for training.

        Returns:
            Logger: Logger for training.
        """
        return Logger(self.config, self.logs_dir)

    def _move_to_device(self) -> None:
        """
        Move the components to the device.
        """
        import torch
        logging.info(f"Moving components to device {self.device}.")

        if self.train_config.compile_model:
            backend = "inductor" if platform.system() == "Linux" else "aot_eager"
            logging.info(f"Compiling the model with backend '{backend}'.")

            try:
                self.model = torch.compile(self.model, backend=backend)
                logging.info(f"Successfully compiled model with backend '{backend}'.")
            except Exception as e:
                logging.error(f"Model compilation with backend '{backend}' failed: {e}")

                # Suppress Dynamo errors and fall back to eager mode.
                import torch._dynamo
                torch._dynamo.config.suppress_errors = True

                logging.info("Falling back to eager mode (without compilation).")
        else:
            logging.info("Model compilation is disabled; using eager mode.")

        self.model.to(self.device)
        logging.info(f"Done moving components to device {self.device}.")

    def _setup_torch_backend(self) -> None:
        """
        Set up the torch backend for training.
        """
        if torch.cuda.is_available():
            torch.backends.cudnn.benchmark = True  # Enable if input sizes are constant
            torch.backends.cudnn.deterministic = False  # Set False for better performance

            # Mixed precision optimizations
            torch.backends.cuda.matmul.allow_tf32 = True  # Enable TF32 for Ampere GPUs
            torch.backends.cudnn.allow_tf32 = True  # Enable TF32 in CuDNN
            torch.backends.cuda.matmul.allow_fp16_reduced_precision_reduction = True  # Enable FP16 reductions
            torch.backends.cuda.matmul.allow_bf16_reduced_precision_reduction = True  # Enable BF16 reductions

    def _setup_early_stopping(self) -> Optional[EarlyStopping]:
        """
        Set up the early stopping for training.

        Returns:
            Optional[EarlyStopping]: Early stopping for training
        """
        if self.early_stopping_config.enabled:
            return EarlyStopping(
                patience=self.early_stopping_config.patience,
                min_delta=self.early_stopping_config.min_delta,
                verbose=self.early_stopping_config.verbose,
                mode=self.early_stopping_config.mode
            )

        return None

    def _setup_timers(self) -> None:
        """
        Initializes counters for elapsed time and eta.
        """
        self.start_time = time.time()
        self.ckpt_time_elapsed = 0
        self.est_epoch_time = dict.fromkeys([Phase.TRAIN, Phase.VAL], 0)

    def _log_timers(self, phase: str) -> None:
        """
        Log the timers for the given phase.

        Args:
            phase (str): Phase to log the timers for.
        """
        time_remaining = 0
        epochs_remaining = self.max_epochs - self.epoch - 1
        val_epochs_remaining = sum(
            n % self.val_epoch_freq == 0 for n in range(self.epoch, self.max_epochs)
        )

        if (self.max_epochs - 1) % self.val_epoch_freq != 0:
            val_epochs_remaining += 1

        if phase == Phase.VAL:
            val_epochs_remaining -= 1

        time_remaining += (
                epochs_remaining * self.est_epoch_time[Phase.TRAIN]
                + val_epochs_remaining * self.est_epoch_time[Phase.VAL]
        )

        logging.info(f"Estimated time remaining: {human_readable_time(time_remaining)}")

    def _get_meters(self, phase_filters: List[str] = None) -> Dict[str, Meter]:
        """
        Get the meters for the given phases.

        Args:
            phase_filters (List[str]): Phases to get the meters for. Default is None.

        Returns:
            Dict[str, Meter]: Meters for the given phases.
        """
        if self.meters is None:
            return {}

        meters = {}
        for phase, phase_meters in self.meters.items():
            if phase_filters is not None and phase not in phase_filters:
                continue

            for key, key_meters in phase_meters.items():
                if key_meters is None:
                    continue

                for name, meter in key_meters.items():
                    meters[f"{phase}_{key}/{name}"] = meter

        return meters

    def _reset_meters(self, phases: List[str]) -> None:
        """
        Reset the meters for the given phases.

        Args:
            phases (List[str]): Phases to reset the meters for.
        """
        for meter in self._get_meters(phases).values():
            meter.reset()


def print_model_summary(model: torch.nn.Module, logging_directory: str = "") -> None:
    """
    Prints the model summary.

    Args:
        model (torch.nn.Module): Model to print the summary for.
        logging_directory (str): Directory to save the model state
    """
    param_kwargs = {}
    trainable_parameters = sum(
        p.numel() for p in model.parameters(**param_kwargs) if p.requires_grad
    )
    total_parameters = sum(p.numel() for p in model.parameters(**param_kwargs))
    non_trainable_parameters = total_parameters - trainable_parameters
    logging.info("==" * 10)
    logging.info(f"Summary for model {type(model)}")
    logging.info(f"Model is {model}")
    logging.info(f"\tTotal parameters {get_human_readable_count(total_parameters)}")
    logging.info(
        f"\tTrainable parameters {get_human_readable_count(trainable_parameters)}"
    )
    logging.info(
        f"\tNon-Trainable parameters {get_human_readable_count(non_trainable_parameters)}"
    )
    logging.info("==" * 10)

    if logging_directory:
        output_path = os.path.join(logging_directory, "model.txt")

        logging.info(f"Saving model summary to {output_path}")

        try:
            with open(output_path, "w") as f:
                print(model, file=f)
        except Exception as e:
            logging.error(f"Error saving model summary: {e}")

        logging.info("Model summary printed.")


PARAMETER_NUM_UNITS = [" ", "K", "M", "B", "T"]


def get_human_readable_count(number: int) -> str:
    """
    Abbreviates an integer number with K, M, B, T for thousands, millions,
    billions and trillions, respectively.
    Examples:
        >>> get_human_readable_count(123)
        '123  '
        >>> get_human_readable_count(1234)  # (one thousand)
        '1.2 K'
        >>> get_human_readable_count(2e6)   # (two million)
        '2.0 M'
        >>> get_human_readable_count(3e9)   # (three billion)
        '3.0 B'
        >>> get_human_readable_count(4e14)  # (four hundred trillion)
        '400 T'
        >>> get_human_readable_count(5e15)  # (more than trillion)
        '5,000 T'
    Args:
        number: a positive integer number

    Return:
        A string formatted according to the pattern described above.
    """
    assert number >= 0
    labels = PARAMETER_NUM_UNITS
    num_digits = int(np.floor(np.log10(number)) + 1 if number > 0 else 1)
    num_groups = int(np.ceil(num_digits / 3))
    num_groups = min(num_groups, len(labels))  # don't abbreviate beyond trillions
    shift = -3 * (num_groups - 1)
    number = number * (10 ** shift)
    index = num_groups - 1

    if index < 1 or number >= 100:
        return f"{int(number):,d} {labels[index]}"
    else:
        return f"{number:,.1f} {labels[index]}"<|MERGE_RESOLUTION|>--- conflicted
+++ resolved
@@ -15,11 +15,7 @@
 
 from .utils.criterion_utils import BaseCriterionConfig, CORE_LOSS_KEY
 from ..configuration.configuration import Config
-<<<<<<< HEAD
-from .criterions import CORE_LOSS_KEY, MattingLoss
-=======
 from .criterions import MattingCriterion
->>>>>>> 1ba182b0
 from .early_stopping import EarlyStopping
 from .optimizers import construct_optimizer, GradientClipper
 from .schedulers import SchedulerWrapper
@@ -659,12 +655,6 @@
         print_model_summary(self.model, str(self.logs_dir))
 
         # Criterion, optimizer, scheduler
-<<<<<<< HEAD
-        self.criterion = MattingLoss(
-            weight_dict=self.criterion_config.weight_dict,
-            dtype=torch.float16 if self.optimizer_config.amp.enabled else torch.float32,
-            device=self.device
-=======
         self.criterion = MattingCriterion(
             config=BaseCriterionConfig(
                 losses=self.criterion_config.losses,
@@ -672,7 +662,6 @@
                 normalize_weights=self.criterion_config.normalize_weights,
             ),
             device=self.device,
->>>>>>> 1ba182b0
         )
         self.optimizer = construct_optimizer(model, self.train_config.optimizer)
         self.scheduler = SchedulerWrapper(optimizer=self.optimizer, config=self.train_config)
