import torch
import torchvision.transforms.functional as F

import cv2
import math
import numbers
import numpy as np
import random
from typing import Dict, Tuple
from easydict import EasyDict

# Base default config
CONFIG = EasyDict({})

# Dataloader config
CONFIG.data = EasyDict({})
CONFIG.data.random_interp = True

interp_list = [cv2.INTER_NEAREST, cv2.INTER_LINEAR, cv2.INTER_CUBIC, cv2.INTER_LANCZOS4]


class OriginScale(object):
    def __init__(self, output_size=512):
        self.output_size = output_size

    def __call__(self, sample: Dict[str, np.ndarray]) -> Dict[str, np.ndarray]:
        desired_size = self.output_size
        h, w, c = sample['image'].shape

        # Pad if necessary when image is smaller than desired size.
        pad_h = max(0, desired_size - h)
        pad_w = max(0, desired_size - w)
        if pad_h > 0 or pad_w > 0:
            # Pad evenly on both sides.
            pad_top = pad_h // 2
            pad_bottom = pad_h - pad_top
            pad_left = pad_w // 2
            pad_right = pad_w - pad_left
            sample['image'] = np.pad(
                sample['image'],
                ((pad_top, pad_bottom), (pad_left, pad_right), (0, 0)),
                mode="reflect"
            )
            if 'alpha' in sample:
                sample['alpha'] = np.pad(
                    sample['alpha'],
                    ((pad_top, pad_bottom), (pad_left, pad_right)),
                    mode="reflect"
                )
            # Update h, w after padding
            h, w, _ = sample['image'].shape

        # Now, perform a center crop to the desired_size x desired_size.
        start_y = (h - desired_size) // 2
        start_x = (w - desired_size) // 2
        sample['image'] = sample['image'][start_y:start_y + desired_size, start_x:start_x + desired_size, :]
        if 'alpha' in sample:
            sample['alpha'] = sample['alpha'][start_y:start_y + desired_size, start_x:start_x + desired_size]
        if 'trimap' in sample:
            sample['trimap'] = sample['trimap'][start_y:start_y + desired_size, start_x:start_x + desired_size]

        return sample


class RandomAffine(object):
    """
    Random affine translation
    """

    def __init__(self, degrees, translate=None, scale=None, shear=None, flip=None, resample=False, fillcolor=0):
        if isinstance(degrees, numbers.Number):
            if degrees < 0:
                raise ValueError("If degrees is a single number, it must be positive.")
            self.degrees = (-degrees, degrees)
        else:
            assert isinstance(degrees, (tuple, list)) and len(degrees) == 2, \
                "degrees should be a list or tuple and it must be of length 2."
            self.degrees = degrees

        if translate is not None:
            assert isinstance(translate, (tuple, list)) and len(translate) == 2, \
                "translate should be a list or tuple and it must be of length 2."
            for t in translate:
                if not (0.0 <= t <= 1.0):
                    raise ValueError("translation values should be between 0 and 1")
        self.translate = translate

        if scale is not None:
            assert isinstance(scale, (tuple, list)) and len(scale) == 2, \
                "scale should be a list or tuple and it must be of length 2."
            for s in scale:
                if s <= 0:
                    raise ValueError("scale values should be positive")
        self.scale = scale

        if shear is not None:
            if isinstance(shear, numbers.Number):
                if shear < 0:
                    raise ValueError("If shear is a single number, it must be positive.")
                self.shear = (-shear, shear)
            else:
                assert isinstance(shear, (tuple, list)) and len(shear) == 2, \
                    "shear should be a list or tuple and it must be of length 2."
                self.shear = shear
        else:
            self.shear = shear

        self.resample = resample
        self.fillcolor = fillcolor
        self.flip = flip

    @staticmethod
    def get_params(degrees, translate, scale_ranges, shears, flip, img_size):
        """Get parameters for affine transformation

        Returns:
            sequence: params to be passed to the affine transformation
        """
        angle = random.uniform(degrees[0], degrees[1])
        if translate is not None:
            max_dx = translate[0] * img_size[0]
            max_dy = translate[1] * img_size[1]
            translations = (np.round(random.uniform(-max_dx, max_dx)),
                            np.round(random.uniform(-max_dy, max_dy)))
        else:
            translations = (0, 0)

        if scale_ranges is not None:
            scale = (random.uniform(scale_ranges[0], scale_ranges[1]),
                     random.uniform(scale_ranges[0], scale_ranges[1]))
        else:
            scale = (1.0, 1.0)

        if shears is not None:
            shear = random.uniform(shears[0], shears[1])
        else:
            shear = 0.0

        if flip is not None:
            flip = (np.random.rand(2) < flip).astype(np.int32) * 2 - 1

        return angle, translations, scale, shear, flip

    def __call__(self, sample: Dict[str, np.ndarray]) -> Dict[str, np.ndarray]:
        image, alpha = sample['image'], sample['alpha']
        rows, cols, ch = image.shape
        if np.maximum(rows, cols) < 1024:
            params = self.get_params((0, 0), self.translate, self.scale, self.shear, self.flip, image.size)
        else:
            params = self.get_params(self.degrees, self.translate, self.scale, self.shear, self.flip, image.size)

        center = (cols * 0.5 + 0.5, rows * 0.5 + 0.5)
        M = self._get_inverse_affine_matrix(center, *params)
        M = np.array(M).reshape((2, 3))

        image = cv2.warpAffine(image, M, (cols, rows),
                               flags=_maybe_random_interp(cv2.INTER_NEAREST) + cv2.WARP_INVERSE_MAP)
        alpha = cv2.warpAffine(alpha, M, (cols, rows),
                               flags=_maybe_random_interp(cv2.INTER_NEAREST) + cv2.WARP_INVERSE_MAP)

        sample['image'], sample['alpha'] = image, alpha

        return sample

    @staticmethod
    def _get_inverse_affine_matrix(center, angle, translate, scale, shear, flip):

        angle = math.radians(angle)
        shear = math.radians(shear)
        scale_x = 1.0 / scale[0] * flip[0]
        scale_y = 1.0 / scale[1] * flip[1]

        # Inverted rotation matrix with scale and shear
        d = math.cos(angle + shear) * math.cos(angle) + math.sin(angle + shear) * math.sin(angle)
        matrix = [
            math.cos(angle) * scale_x, math.sin(angle + shear) * scale_x, 0,
            -math.sin(angle) * scale_y, math.cos(angle + shear) * scale_y, 0
        ]
        matrix = [m / d for m in matrix]

        # Apply inverse of translation and of center translation: RSS^-1 * C^-1 * T^-1
        matrix[2] += matrix[0] * (-center[0] - translate[0]) + matrix[1] * (-center[1] - translate[1])
        matrix[5] += matrix[3] * (-center[0] - translate[0]) + matrix[4] * (-center[1] - translate[1])

        # Apply center translation: C * RSS^-1 * C^-1 * T^-1
        matrix[2] += center[0]
        matrix[5] += center[1]

        return matrix


class RandomJitter(object):
    """
    Random change the hue of the image
    """

    def __call__(self, sample: Dict[str, np.ndarray]) -> Dict[str, np.ndarray]:
        sample_ori = sample.copy()
        image, alpha = sample['image'], sample['alpha']

        # if alpha is all 0 skip
        if np.all(alpha == 0):
            return sample_ori

        # convert to HSV space, convert to float32 image to keep precision during space conversion.
        image = cv2.cvtColor(image.astype(np.float32) / 255.0, cv2.COLOR_BGR2HSV)

        # Hue noise
        hue_jitter = np.random.randint(-40, 40)
        image[:, :, 0] = np.remainder(image[:, :, 0].astype(np.float32) + hue_jitter, 360)

        # Saturation noise
        sat_bar = image[:, :, 1][alpha > 0].mean()
        if np.isnan(sat_bar):
            return sample_ori

        sat_jitter = np.random.rand() * (1.1 - sat_bar) / 5 - (1.1 - sat_bar) / 10
        sat = image[:, :, 1]
        sat = np.abs(sat + sat_jitter)
        sat[sat > 1] = 2 - sat[sat > 1]
        image[:, :, 1] = sat

        # Value noise
        val_bar = image[:, :, 2][alpha > 0].mean()
        if np.isnan(val_bar):
            return sample_ori

        val_jitter = np.random.rand() * (1.1 - val_bar) / 5 - (1.1 - val_bar) / 10
        val = image[:, :, 2]
        val = np.abs(val + val_jitter)
        val[val > 1] = 2 - val[val > 1]
        image[:, :, 2] = val
        # convert back to BGR space
        image = cv2.cvtColor(image, cv2.COLOR_HSV2BGR)
        sample['image'] = image * 255

        return sample


class RandomHorizontalFlip(object):
    """
    Random flip image and label horizontally
    """

    def __init__(self, prob=0.5):
        self.prob = prob

    def __call__(self, sample: Dict[str, np.ndarray]) -> Dict[str, np.ndarray]:
        image, alpha = sample['image'], sample['alpha']
        if np.random.uniform(0, 1) < self.prob:
            image = cv2.flip(image, 1)
            alpha = cv2.flip(alpha, 1)
        sample['image'], sample['alpha'] = image, alpha

        return sample


class RandomCrop(object):
<<<<<<< HEAD
    """
    Randomly crop the image and mask to a specified size.
    """

    def __init__(self, size: Tuple[int, int]):
        """
        Args:
            size (Tuple[int, int]): Desired output size.
        """
        self.crop_height, self.crop_width = size

    def __call__(self, image: Image, mask: Image) -> Tuple[Image, Image]:
        w, h = image.size
        if h < self.crop_height or w < self.crop_width:
            raise ValueError("Image is smaller than the crop size.")

        # Random top-left corner
        top = random.randint(0, h - self.crop_height)
        left = random.randint(0, w - self.crop_width)

        # Crop
        image_crop = image.crop((left, top, left + self.crop_width, top + self.crop_height))
        mask_crop = mask.crop((left, top, left + self.crop_width, top + self.crop_height))

        return image_crop, mask_crop


class RandomSkyCrop(object):
=======
>>>>>>> b1604793
    """
    Randomly crop the sample to the desired output size.
    If a trimap exists, use it for guiding the crop; otherwise, perform a simple random crop.
    """

    def __init__(self, output_size=(512, 512)):
        if isinstance(output_size, int):
            self.output_size = (output_size, output_size)
        else:
            assert len(output_size) == 2
            self.output_size = output_size
        self.margin = self.output_size[0] // 2

    def __call__(self, sample: Dict[str, np.ndarray]) -> Dict[str, np.ndarray]:
        if "trimap" in sample:
            image, alpha, trimap = sample['image'], sample['alpha'], sample['trimap']
            h, w = trimap.shape
            # Resize if needed.
            if w < self.output_size[0] + 1 or h < self.output_size[1] + 1:
                ratio = 1.1 * self.output_size[0] / h if h < w else 1.1 * self.output_size[1] / w
                while h < self.output_size[0] + 1 or w < self.output_size[1] + 1:
                    image = cv2.resize(image, (int(w * ratio), int(h * ratio)),
                                       interpolation=_maybe_random_interp(cv2.INTER_NEAREST))
                    alpha = cv2.resize(alpha, (int(w * ratio), int(h * ratio)),
                                       interpolation=_maybe_random_interp(cv2.INTER_NEAREST))
                    trimap = cv2.resize(trimap, (int(w * ratio), int(h * ratio)), interpolation=cv2.INTER_NEAREST)
                    h, w = trimap.shape
            small_trimap = cv2.resize(trimap, (w // 4, h // 4), interpolation=cv2.INTER_NEAREST)
            unknown_list = list(zip(*np.where(small_trimap[self.margin // 4:(h - self.margin) // 4,
                                              self.margin // 4:(w - self.margin) // 4] == 128)))
            unknown_num = len(unknown_list)
            if unknown_num < 10:
                left_top = (np.random.randint(0, h - self.output_size[0] + 1),
                            np.random.randint(0, w - self.output_size[1] + 1))
            else:
                idx = np.random.randint(unknown_num)
                left_top = (unknown_list[idx][0] * 4, unknown_list[idx][1] * 4)
            image_crop = image[left_top[0]:left_top[0] + self.output_size[0],
                         left_top[1]:left_top[1] + self.output_size[1], :]
            alpha_crop = alpha[left_top[0]:left_top[0] + self.output_size[0],
                         left_top[1]:left_top[1] + self.output_size[1]]
            trimap_crop = trimap[left_top[0]:left_top[0] + self.output_size[0],
                          left_top[1]:left_top[1] + self.output_size[1]]
            sample.update({'image': image_crop, 'alpha': alpha_crop, 'trimap': trimap_crop})
        else:
            # If no trimap is present, perform a simple random crop.
            image, alpha = sample['image'], sample['alpha']
            h, w, _ = image.shape
            if w < self.output_size[1] or h < self.output_size[0]:
                start_y = (h - self.output_size[0]) // 2
                start_x = (w - self.output_size[1]) // 2
            else:
                start_y = random.randint(0, h - self.output_size[0])
                start_x = random.randint(0, w - self.output_size[1])
            image_crop = image[start_y:start_y + self.output_size[0], start_x:start_x + self.output_size[1], :]
            alpha_crop = alpha[start_y:start_y + self.output_size[0], start_x:start_x + self.output_size[1]]
            sample.update({'image': image_crop, 'alpha': alpha_crop})
        return sample


class GenerateTrimap(object):
    """
    Generates a trimap from the ground truth alpha.
    """

    def __init__(self):
        self.erosion_kernels = [None] + [cv2.getStructuringElement(cv2.MORPH_ELLIPSE, (size, size)) for size in
                                         range(1, 30)]

    def __call__(self, sample: Dict[str, np.ndarray]) -> Dict[str, np.ndarray]:
        original_alpha = sample["alpha"]
        h, w = original_alpha.shape

        # Resize alpha for consistent processing
        alpha = cv2.resize(original_alpha, (640, 640), interpolation=cv2.INTER_LANCZOS4)

        ### generate trimap
        fg_width = np.random.randint(1, 30)
        bg_width = np.random.randint(1, 30)
        fg_mask = (alpha + 1e-5).astype(np.int32).astype(np.uint8)
        bg_mask = (1 - alpha + 1e-5).astype(np.int32).astype(np.uint8)
        fg_mask = cv2.erode(fg_mask, self.erosion_kernels[fg_width])
        bg_mask = cv2.erode(bg_mask, self.erosion_kernels[bg_width])

        # Create trimap: 255 for definite foreground, 0 for background, 128 for unknown region.
        trimap = np.ones_like(alpha) * 128
        trimap[fg_mask == 1] = 255
        trimap[bg_mask == 1] = 0

        # Resize trimap back to original alpha dimensions
        trimap = cv2.resize(trimap, (w, h), interpolation=cv2.INTER_NEAREST)
        sample['trimap'] = trimap

        return sample


class Resize(object):
    """
    Resize the image (and alpha, and optionally trimap) to a fixed size.
    """

    def __init__(self, size: Tuple[int, int]):
        self.size = size

    def __call__(self, sample: Dict[str, np.ndarray]) -> Dict[str, np.ndarray]:
        sample["image"] = cv2.resize(sample["image"], self.size, interpolation=_maybe_random_interp(cv2.INTER_LINEAR))

        if "alpha" in sample:
            sample["alpha"] = cv2.resize(sample["alpha"], self.size,
                                         interpolation=_maybe_random_interp(cv2.INTER_NEAREST))
        if "trimap" in sample:
            sample["trimap"] = cv2.resize(sample["trimap"], self.size, interpolation=cv2.INTER_NEAREST)

        return sample


class ToTensor(object):
    """
    Convert ndarrays in samples to Tensors.
    """

    def __call__(self, sample: Dict[str, np.ndarray]) -> Dict[str, torch.Tensor]:
        if "image" in sample:
            image = sample["image"]
            image = image[:, :, ::-1]  # Convert BGR to RGB.
            image = image.transpose((2, 0, 1)).astype(np.float32)
            image /= 255.0
            sample["image"] = torch.from_numpy(image)

        if "alpha" in sample:
            alpha = sample["alpha"]
            alpha = np.clip(alpha, 0, 1)

            # If alpha is a 2D array, add a channel dimension.
            if alpha.ndim == 2:
                alpha = np.expand_dims(alpha, axis=0)
            else:
                # Assume the alpha channel is the first dimension if already multidimensional.
                alpha = alpha.astype(np.float32)

            sample["alpha"] = torch.from_numpy(alpha.astype(np.float32))

        # Process the trimap if present.
        if "trimap" in sample:
            sample["trimap"] = torch.from_numpy(sample["trimap"]).to(torch.long)

        return sample


class Normalize(object):
    """
    Normalize the image.
    """

    def __init__(self, mean=(0.485, 0.456, 0.406), std=(0.229, 0.224, 0.225), inplace=False):
        self.mean = mean
        self.std = std
        self.inplace = inplace

    def __call__(self, sample: Dict[str, torch.Tensor]) -> Dict[str, torch.Tensor]:
        if "image" in sample:
            sample["image"] = F.normalize(sample["image"], self.mean, self.std, self.inplace)

        return sample


def _maybe_random_interp(cv2_interp):
    if CONFIG.data.random_interp:
        return np.random.choice(interp_list)
    else:
        return cv2_interp<|MERGE_RESOLUTION|>--- conflicted
+++ resolved
@@ -256,37 +256,6 @@
 
 
 class RandomCrop(object):
-<<<<<<< HEAD
-    """
-    Randomly crop the image and mask to a specified size.
-    """
-
-    def __init__(self, size: Tuple[int, int]):
-        """
-        Args:
-            size (Tuple[int, int]): Desired output size.
-        """
-        self.crop_height, self.crop_width = size
-
-    def __call__(self, image: Image, mask: Image) -> Tuple[Image, Image]:
-        w, h = image.size
-        if h < self.crop_height or w < self.crop_width:
-            raise ValueError("Image is smaller than the crop size.")
-
-        # Random top-left corner
-        top = random.randint(0, h - self.crop_height)
-        left = random.randint(0, w - self.crop_width)
-
-        # Crop
-        image_crop = image.crop((left, top, left + self.crop_width, top + self.crop_height))
-        mask_crop = mask.crop((left, top, left + self.crop_width, top + self.crop_height))
-
-        return image_crop, mask_crop
-
-
-class RandomSkyCrop(object):
-=======
->>>>>>> b1604793
     """
     Randomly crop the sample to the desired output size.
     If a trimap exists, use it for guiding the crop; otherwise, perform a simple random crop.
